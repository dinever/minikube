--- conflicted
+++ resolved
@@ -567,7 +567,6 @@
 
 .PHONY: push-docker
 push-docker: # Push docker image base on to IMAGE variable
-<<<<<<< HEAD
 	@docker pull $(IMAGE) && echo "Image already exist in registry" && exit 1 || echo "Image doesn't exist in registry"
 ifndef AUTOPUSH
 	$(call user_confirm, 'Are you sure you want to push $(IMAGE) ?')
@@ -577,32 +576,20 @@
 .PHONY: push-kic-base-image-gcr
 push-kic-base-image-gcr: kic-base-image ## Push kic-base to gcr
 	docker login gcr.io/k8s-minikube
-=======
 	(docker pull $(IMAGE) && (echo "Image already exist"; exit 1) || echo "Image doesn't exist in registry")
 ifndef AUTOPUSH
 	$(call user_confirm, 'Are you sure you want to push $(IMAGE) ?')
 endif
-	docker push $(IMAGE) || gcloud docker -- push $(IMAGE)
-
-.PHONY: push-kic-base-image-gcr
-push-kic-base-image-gcr: kic-base-image ## Push kic-base to gcr
->>>>>>> 5c73732d
 	$(MAKE) push-docker IMAGE=$(KIC_BASE_IMAGE_GCR)
 
 .PHONY: push-kic-base-image-gh
 push-kic-base-image-gh: kic-base-image ## Push kic-base to github
-<<<<<<< HEAD
 	docker login docker.pkg.github.com
-=======
->>>>>>> 5c73732d
 	$(MAKE) push-docker IMAGE=$(KIC_BASE_IMAGE_GH)
 
 .PHONY: push-kic-base-image-hub
 push-kic-base-image-hub: kic-base-image ## Push kic-base to docker hub
-<<<<<<< HEAD
 	docker login
-=======
->>>>>>> 5c73732d
 	$(MAKE) push-docker IMAGE=$(KIC_BASE_IMAGE_HUB)
 
 .PHONY: push-kic-base-image
