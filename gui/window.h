/****************************************************************************
**
** Copyright 2022 The Kubernetes Authors All rights reserved.
**
** Copyright (C) 2021 Anders F Björklund
** Copyright (C) 2016 The Qt Company Ltd.
** Contact: https://www.qt.io/licensing/
**
** This file is part of the examples of the Qt Toolkit.
**
** $QT_BEGIN_LICENSE:BSD$
** Commercial License Usage
** Licensees holding valid commercial Qt licenses may use this file in
** accordance with the commercial license agreement provided with the
** Software or, alternatively, in accordance with the terms contained in
** a written agreement between you and The Qt Company. For licensing terms
** and conditions see https://www.qt.io/terms-conditions. For further
** information use the contact form at https://www.qt.io/contact-us.
**
** BSD License Usage
** Alternatively, you may use this file under the terms of the BSD license
** as follows:
**
** "Redistribution and use in source and binary forms, with or without
** modification, are permitted provided that the following conditions are
** met:
**   * Redistributions of source code must retain the above copyright
**     notice, this list of conditions and the following disclaimer.
**   * Redistributions in binary form must reproduce the above copyright
**     notice, this list of conditions and the following disclaimer in
**     the documentation and/or other materials provided with the
**     distribution.
**   * Neither the name of The Qt Company Ltd nor the names of its
**     contributors may be used to endorse or promote products derived
**     from this software without specific prior written permission.
**
**
** THIS SOFTWARE IS PROVIDED BY THE COPYRIGHT HOLDERS AND CONTRIBUTORS
** "AS IS" AND ANY EXPRESS OR IMPLIED WARRANTIES, INCLUDING, BUT NOT
** LIMITED TO, THE IMPLIED WARRANTIES OF MERCHANTABILITY AND FITNESS FOR
** A PARTICULAR PURPOSE ARE DISCLAIMED. IN NO EVENT SHALL THE COPYRIGHT
** OWNER OR CONTRIBUTORS BE LIABLE FOR ANY DIRECT, INDIRECT, INCIDENTAL,
** SPECIAL, EXEMPLARY, OR CONSEQUENTIAL DAMAGES (INCLUDING, BUT NOT
** LIMITED TO, PROCUREMENT OF SUBSTITUTE GOODS OR SERVICES; LOSS OF USE,
** DATA, OR PROFITS; OR BUSINESS INTERRUPTION) HOWEVER CAUSED AND ON ANY
** THEORY OF LIABILITY, WHETHER IN CONTRACT, STRICT LIABILITY, OR TORT
** (INCLUDING NEGLIGENCE OR OTHERWISE) ARISING IN ANY WAY OUT OF THE USE
** OF THIS SOFTWARE, EVEN IF ADVISED OF THE POSSIBILITY OF SUCH DAMAGE."
**
** $QT_END_LICENSE$
**
****************************************************************************/

#ifndef WINDOW_H
#define WINDOW_H

#include <QSystemTrayIcon>
#include <QFormLayout>
#include <QStackedWidget>
#include <QProcessEnvironment>
#include <QVersionNumber>
#include <QtNetwork/QNetworkAccessManager>
#include <QtNetwork/QNetworkReply>
#include <QProgressBar>

#ifndef QT_NO_SYSTEMTRAYICON

#include <QDialog>

QT_BEGIN_NAMESPACE
class QAction;
class QCheckBox;
class QComboBox;
class QGroupBox;
class QIcon;
class QLabel;
class QLineEdit;
class QMenu;
class QPushButton;
class QSpinBox;
class QTextEdit;
class QTableView;
class QProcess;
QT_END_NAMESPACE

#include "cluster.h"
#include "basicview.h"
#include "advancedview.h"
#include "progresswindow.h"
#include "operator.h"
#include "errormessage.h"
#include "tray.h"
#include "hyperkit.h"
#include "updater.h"

class Window : public QDialog
{
    Q_OBJECT

public:
    Window();

    void setVisible(bool visible) override;
    void restoreWindow();

protected:
    void closeEvent(QCloseEvent *event) override;

<<<<<<< HEAD
=======
signals:
    void updateCheck();

private slots:
    void messageClicked();
    void updateButtons();
    void dashboardClose();

>>>>>>> cd766f1e
private:
    QIcon *trayIconIcon;

    void checkForMinikube();
    QStackedWidget *stackedWidget;
    void checkForUpdates();
    QString getRequest(QString url);
    void notifyUpdate(QString latest, QString link);
<<<<<<< HEAD

    BasicView *basicView;
    AdvancedView *advancedView;
    Operator *op;
    CommandRunner *commandRunner;
    ErrorMessage *errorMessage;
    ProgressWindow *progressWindow;
    Tray *tray;
    HyperKit *hyperKit;
    Updater *updater;
    QVBoxLayout *layout;

=======
    void setupUpdateChecking();
>>>>>>> cd766f1e
};

#endif // QT_NO_SYSTEMTRAYICON

#endif<|MERGE_RESOLUTION|>--- conflicted
+++ resolved
@@ -106,17 +106,6 @@
 protected:
     void closeEvent(QCloseEvent *event) override;
 
-<<<<<<< HEAD
-=======
-signals:
-    void updateCheck();
-
-private slots:
-    void messageClicked();
-    void updateButtons();
-    void dashboardClose();
-
->>>>>>> cd766f1e
 private:
     QIcon *trayIconIcon;
 
@@ -125,7 +114,6 @@
     void checkForUpdates();
     QString getRequest(QString url);
     void notifyUpdate(QString latest, QString link);
-<<<<<<< HEAD
 
     BasicView *basicView;
     AdvancedView *advancedView;
@@ -137,10 +125,6 @@
     HyperKit *hyperKit;
     Updater *updater;
     QVBoxLayout *layout;
-
-=======
-    void setupUpdateChecking();
->>>>>>> cd766f1e
 };
 
 #endif // QT_NO_SYSTEMTRAYICON
