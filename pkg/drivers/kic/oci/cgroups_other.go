--- conflicted
+++ resolved
@@ -22,21 +22,6 @@
 	return true
 }
 
-<<<<<<< HEAD
-	"github.com/pkg/errors"
-)
-
-// IsCgroup2UnifiedMode returns whether we are running in cgroup 2 cgroup2 mode.
-func IsCgroup2UnifiedMode() (bool, error) {
-	return false, errors.Errorf("Not supported on %s", runtime.GOOS)
-}
-
-func HasMemoryCgroup() bool {
-	return true
-}
-
-=======
->>>>>>> 6059f8e9
 func hasMemorySwapCgroup() bool {
 	return true
 }