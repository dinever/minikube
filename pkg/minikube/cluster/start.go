/*
Copyright 2020 The Kubernetes Authors All rights reserved.

Licensed under the Apache License, Version 2.0 (the "License");
you may not use this file except in compliance with the License.
You may obtain a copy of the License at

    http://www.apache.org/licenses/LICENSE-2.0

Unless required by applicable law or agreed to in writing, software
distributed under the License is distributed on an "AS IS" BASIS,
WITHOUT WARRANTIES OR CONDITIONS OF ANY KIND, either express or implied.
See the License for the specific language governing permissions and
limitations under the License.
*/

package cluster

import (
	"encoding/json"
	"fmt"
	"os/exec"
	"path"
	"path/filepath"
	"time"

	"github.com/docker/machine/libmachine"
	"github.com/docker/machine/libmachine/drivers"
	"github.com/docker/machine/libmachine/engine"
	"github.com/docker/machine/libmachine/host"
	"github.com/golang/glog"
	"github.com/juju/mutex"
	"github.com/pkg/errors"
	"github.com/spf13/viper"
	"k8s.io/minikube/pkg/minikube/command"
	"k8s.io/minikube/pkg/minikube/config"
	"k8s.io/minikube/pkg/minikube/constants"
	"k8s.io/minikube/pkg/minikube/driver"
	"k8s.io/minikube/pkg/minikube/localpath"
	"k8s.io/minikube/pkg/minikube/out"
	"k8s.io/minikube/pkg/minikube/registry"
	"k8s.io/minikube/pkg/minikube/sshutil"
	"k8s.io/minikube/pkg/minikube/vmpath"
	"k8s.io/minikube/pkg/util/lock"
)

var (
	// requiredDirectories are directories to create on the host during setup
	requiredDirectories = []string{
		vmpath.GuestAddonsDir,
		vmpath.GuestManifestsDir,
		vmpath.GuestEphemeralDir,
		vmpath.GuestPersistentDir,
		vmpath.GuestCertsDir,
		path.Join(vmpath.GuestPersistentDir, "images"),
		path.Join(vmpath.GuestPersistentDir, "binaries"),
	}
)

// StartHost starts a host VM.
func StartHost(api libmachine.API, cfg config.MachineConfig) (*host.Host, error) {
	// Prevent machine-driver boot races, as well as our own certificate race
	releaser, err := acquireMachinesLock(cfg.Name)
	if err != nil {
		return nil, errors.Wrap(err, "boot lock")
	}
	start := time.Now()
	defer func() {
		glog.Infof("releasing machines lock for %q, held for %s", cfg.Name, time.Since(start))
		releaser.Release()
	}()

	exists, err := api.Exists(cfg.Name)
	if err != nil {
		return nil, errors.Wrapf(err, "exists: %s", cfg.Name)
	}
	if !exists {
		glog.Infof("Provisioning new machine with config: %+v", cfg)
		return createHost(api, cfg)
	}
	glog.Infoln("Skipping create...Using existing machine configuration")
	return fixHost(api, cfg)
}

func engineOptions(cfg config.MachineConfig) *engine.Options {
	o := engine.Options{
		Env:              cfg.DockerEnv,
		InsecureRegistry: append([]string{constants.DefaultServiceCIDR}, cfg.InsecureRegistry...),
		RegistryMirror:   cfg.RegistryMirror,
		ArbitraryFlags:   cfg.DockerOpt,
		InstallURL:       drivers.DefaultEngineInstallURL,
	}
	return &o
}

func createHost(api libmachine.API, cfg config.MachineConfig) (*host.Host, error) {
	glog.Infof("createHost starting for %q (driver=%q)", cfg.Name, cfg.VMDriver)
	start := time.Now()
	defer func() {
		glog.Infof("createHost completed in %s", time.Since(start))
	}()

	if cfg.VMDriver == driver.VMwareFusion && viper.GetBool(config.ShowDriverDeprecationNotification) {
		out.WarningT(`The vmwarefusion driver is deprecated and support for it will be removed in a future release.
			Please consider switching to the new vmware unified driver, which is intended to replace the vmwarefusion driver.
			See https://minikube.sigs.k8s.io/docs/reference/drivers/vmware/ for more information.
			To disable this message, run [minikube config set ShowDriverDeprecationNotification false]`)
	}
	showHostInfo(cfg)
	def := registry.Driver(cfg.VMDriver)
	if def.Empty() {
		return nil, fmt.Errorf("unsupported/missing driver: %s", cfg.VMDriver)
	}
	dd := def.Config(cfg)
	data, err := json.Marshal(dd)
	if err != nil {
		return nil, errors.Wrap(err, "marshal")
	}

	h, err := api.NewHost(cfg.VMDriver, data)
	if err != nil {
		return nil, errors.Wrap(err, "new host")
	}

	h.HostOptions.AuthOptions.CertDir = localpath.MiniPath()
	h.HostOptions.AuthOptions.StorePath = localpath.MiniPath()
	h.HostOptions.EngineOptions = engineOptions(cfg)

	cstart := time.Now()
	glog.Infof("libmachine.API.Create for %q (driver=%q)", cfg.Name, cfg.VMDriver)
	if err := api.Create(h); err != nil {
		// Wait for all the logs to reach the client
		time.Sleep(2 * time.Second)
		return nil, errors.Wrap(err, "create")
	}
	glog.Infof("libmachine.API.Create for %q took %s", cfg.Name, time.Since(cstart))

	if err := postStartSetup(h, cfg); err != nil {
		return h, errors.Wrap(err, "post-start")
	}

	if err := api.Save(h); err != nil {
		return nil, errors.Wrap(err, "save")
	}
	return h, nil
}

// postStart are functions shared between startHost and fixHost
func postStartSetup(h *host.Host, mc config.MachineConfig) error {
	glog.Infof("post-start starting for %q (driver=%q)", h.Name, h.DriverName)
	start := time.Now()
	defer func() {
		glog.Infof("post-start completed in %s", time.Since(start))
	}()

	if driver.IsMock(h.DriverName) {
		return nil
	}

	glog.Infof("creating required directories: %v", requiredDirectories)
	r, err := commandRunner(h)
	if err != nil {
		return errors.Wrap(err, "command runner")
	}

	args := append([]string{"mkdir", "-p"}, requiredDirectories...)
	if _, err := r.RunCmd(exec.Command("sudo", args...)); err != nil {
		return errors.Wrapf(err, "sudo mkdir (%s)", h.DriverName)
	}

	if driver.BareMetal(mc.VMDriver) {
		showLocalOsRelease()
	}
	if driver.IsVM(mc.VMDriver) {
		logRemoteOsRelease(h.Driver)
	}
	return syncLocalAssets(r)
}

// commandRunner returns best available command runner for this host
func commandRunner(h *host.Host) (command.Runner, error) {
	d := h.Driver.DriverName()
	glog.V(1).Infof("determining appropriate runner for %q", d)
	if driver.IsMock(d) {
		glog.Infof("returning FakeCommandRunner for %q driver", d)
		return &command.FakeCommandRunner{}, nil
	}
<<<<<<< HEAD
	if driver.BareMetal(h.Driver.DriverName()) {
		return command.NewExecRunner(), nil
=======
	if driver.BareMetal(d) {
		glog.Infof("returning ExecRunner for %q driver", d)
		return &command.ExecRunner{}, nil
>>>>>>> c9ec946b
	}
	if driver.IsKIC(d) {
		glog.Infof("Returning KICRunner for %q driver", d)
		return command.NewKICRunner(h.Name, "docker"), nil
	}

	glog.Infof("Creating SSH client and returning SSHRunner for %q driver", d)
	client, err := sshutil.NewSSHClient(h.Driver)
	if err != nil {
		return nil, errors.Wrap(err, "ssh client")
	}
	return command.NewSSHRunner(client), nil
}

// acquireMachinesLock protects against code that is not parallel-safe (libmachine, cert setup)
func acquireMachinesLock(name string) (mutex.Releaser, error) {
	spec := lock.PathMutexSpec(filepath.Join(localpath.MiniPath(), "machines"))
	// NOTE: Provisioning generally completes within 60 seconds
	spec.Timeout = 15 * time.Minute

	glog.Infof("acquiring machines lock for %s: %+v", name, spec)
	start := time.Now()
	r, err := mutex.Acquire(spec)
	if err == nil {
		glog.Infof("acquired machines lock for %q in %s", name, time.Since(start))
	}
	return r, err
}<|MERGE_RESOLUTION|>--- conflicted
+++ resolved
@@ -185,14 +185,10 @@
 		glog.Infof("returning FakeCommandRunner for %q driver", d)
 		return &command.FakeCommandRunner{}, nil
 	}
-<<<<<<< HEAD
-	if driver.BareMetal(h.Driver.DriverName()) {
-		return command.NewExecRunner(), nil
-=======
-	if driver.BareMetal(d) {
+
+  if driver.BareMetal(h.Driver.DriverName()) {
 		glog.Infof("returning ExecRunner for %q driver", d)
-		return &command.ExecRunner{}, nil
->>>>>>> c9ec946b
+    return command.NewExecRunner(), nil
 	}
 	if driver.IsKIC(d) {
 		glog.Infof("Returning KICRunner for %q driver", d)
