--- conflicted
+++ resolved
@@ -37,11 +37,7 @@
 	MaybeSlowParallel(t)
 
 	profile := UniqueProfileName("gvisor")
-<<<<<<< HEAD
-	ctx, cancel := context.WithTimeout(context.Background(), 45*time.Minute)
-=======
 	ctx, cancel := context.WithTimeout(context.Background(), 60*time.Minute)
->>>>>>> 646180bc
 	defer func() {
 		if t.Failed() {
 			rr, err := Run(t, exec.CommandContext(ctx, "kubectl", "--context", profile, "logs", "gvisor", "-n", "kube-system"))
